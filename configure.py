--- conflicted
+++ resolved
@@ -990,13 +990,9 @@
   set_build_var(environ_cp, 'TF_NEED_GCP', 'Google Cloud Platform',
                 'with_gcp_support', True, 'gcp')
   set_build_var(environ_cp, 'TF_NEED_HDFS', 'Hadoop File System',
-<<<<<<< HEAD
                 'with_hdfs_support', True, 'hdfs')
-=======
-                'with_hdfs_support', False, 'hdfs')
   set_build_var(environ_cp, 'TF_NEED_S3', 'Amazon S3 File System',
                 'with_s3_support', True, 's3')
->>>>>>> e74adb67
   set_build_var(environ_cp, 'TF_ENABLE_XLA', 'XLA JIT', 'with_xla_support',
                 False, 'xla')
   set_build_var(environ_cp, 'TF_NEED_GDR', 'GDR', 'with_gdr_support',
