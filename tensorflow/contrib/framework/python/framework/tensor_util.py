# Copyright 2015 The TensorFlow Authors. All Rights Reserved.
#
# Licensed under the Apache License, Version 2.0 (the "License");
# you may not use this file except in compliance with the License.
# You may obtain a copy of the License at
#
#     http://www.apache.org/licenses/LICENSE-2.0
#
# Unless required by applicable law or agreed to in writing, software
# distributed under the License is distributed on an "AS IS" BASIS,
# WITHOUT WARRANTIES OR CONDITIONS OF ANY KIND, either express or implied.
# See the License for the specific language governing permissions and
# limitations under the License.
# ==============================================================================

"""Tensor utility functions."""
from __future__ import absolute_import
from __future__ import division
from __future__ import print_function
import numpy as np
from tensorflow.python.framework import dtypes
from tensorflow.python.framework import ops
from tensorflow.python.ops import array_ops
from tensorflow.python.ops import logging_ops
from tensorflow.python.ops import math_ops
from tensorflow.python.ops import variables

__all__ = [
    'assert_same_float_dtype',
    'assert_scalar_int',
    'convert_to_tensor_or_sparse_tensor',
    'is_tensor',
    'reduce_sum_n',
    'with_shape',
    'with_same_shape']


def _assert_same_base_type(items, expected_type=None):
  r"""Asserts all items are of the same base type.

  Args:
    items: List of graph items (e.g., `Variable`, `Tensor`, `SparseTensor`,
        `Operation`, or `IndexedSlices`). Can include `None` elements, which
        will be ignored.
    expected_type: Expected type. If not specified, assert all items are
        of the same base type.
  Returns:
    Validated type, or none if neither expected_type nor items provided.

  Raises:
    ValueError: If any types do not match.
  """
  original_item_str = None
  for item in items:
    if item is not None:
      item_type = item.dtype.base_dtype
      if not expected_type:
        expected_type = item_type
        original_item_str = item.name if hasattr(item, 'name') else str(item)
      elif expected_type != item_type:
        raise ValueError('%s, type=%s, must be of the same type (%s)%s.' % (
            item.name if hasattr(item, 'name') else str(item),
            item_type, expected_type,
            (' as %s' % original_item_str) if original_item_str else ''))
  return expected_type


def assert_same_float_dtype(tensors=None, dtype=None):
  """Validate and return float type based on `tensors` and `dtype`.

  For ops such as matrix multiplication, inputs and weights must be of the
  same float type. This function validates that all `tensors` are the same type,
  validates that type is `dtype` (if supplied), and returns the type. Type must
  be `dtypes.float32` or `dtypes.float64`. If neither `tensors` nor
  `dtype` is supplied, default to `dtypes.float32`.

  Args:
    tensors: Tensors of input values. Can include `None` elements, which will be
        ignored.
    dtype: Expected type.
  Returns:
    Validated type.
  Raises:
    ValueError: if neither `tensors` nor `dtype` is supplied, or result is not
        float.
  """
  if tensors:
    dtype = _assert_same_base_type(tensors, dtype)
  if not dtype:
    dtype = dtypes.float32
  elif not dtype.is_floating:
    raise ValueError('Expected float, got %s.' % dtype)
  return dtype


def assert_scalar_int(tensor):
  """Assert `tensor` is 0-D, of type `tf.int32` or `tf.int64`.

  Args:
    tensor: Tensor to test.
  Returns:
    `tensor`, for chaining.
  Raises:
    ValueError: if `tensor` is not 0-D, of type `tf.int32` or `tf.int64`.
  """
  data_type = tensor.dtype
  if data_type.base_dtype not in [dtypes.int32, dtypes.int64]:
    raise ValueError('Unexpected type %s for %s.' % (data_type, tensor.name))
  shape = tensor.get_shape()
  if shape.ndims != 0:
    raise ValueError('Unexpected shape %s for %s.' % (shape, tensor.name))
  return tensor


def reduce_sum_n(tensors, name=None):
  """Reduce tensors to a scalar sum.

  This reduces each tensor in `tensors` to a scalar via `tf.reduce_sum`, then
  adds them via `tf.add_n`.

  Args:
    tensors: List of tensors, all of the same numeric type.
    name: Tensor name, and scope for all other ops.

  Returns:
    Total loss tensor, or None if no losses have been configured.

  Raises:
    ValueError: if `losses` is missing or empty.
  """
  if not tensors:
    raise ValueError('No tensors provided.')
  tensors = [math_ops.reduce_sum(t, name='%s/sum' % t.op.name) for t in tensors]
  if len(tensors) == 1:
    return tensors[0]
  with ops.op_scope(tensors, name, 'reduce_sum_n') as scope:
    return math_ops.add_n(tensors, name=scope)


def _all_equal(tensor0, tensor1):
  with ops.op_scope([tensor0, tensor1], 'all_equal') as scope:
    return math_ops.reduce_all(
        math_ops.equal(tensor0, tensor1, name='equal'), name=scope)


def _is_rank(expected_rank, actual_tensor):
  """Returns whether actual_tensor's rank is expected_rank.

  Args:
    expected_rank: Integer defining the expected rank, or tensor of same.
    actual_tensor: Tensor to test.
  Returns:
    New tensor.
  """
  with ops.op_scope([actual_tensor], 'is_rank') as scope:
    expected = ops.convert_to_tensor(expected_rank, name='expected')
    actual = array_ops.rank(actual_tensor, name='actual')
    return math_ops.equal(expected, actual, name=scope)


def _is_shape(expected_shape, actual_tensor, actual_shape=None):
  """Returns whether actual_tensor's shape is expected_shape.

  Args:
    expected_shape: Integer list defining the expected shape, or tensor of same.
    actual_tensor: Tensor to test.
    actual_shape: Shape of actual_tensor, if we already have it.
  Returns:
    New tensor.
  """
  with ops.op_scope([actual_tensor], 'is_shape') as scope:
    is_rank = _is_rank(array_ops.size(expected_shape), actual_tensor)
    if actual_shape is None:
      actual_shape = array_ops.shape(actual_tensor, name='actual')
    shape_equal = _all_equal(
        ops.convert_to_tensor(expected_shape, name='expected'),
        actual_shape)
    return math_ops.logical_and(is_rank, shape_equal, name=scope)


def _assert_shape_op(expected_shape, actual_tensor):
  """Asserts actual_tensor's shape is expected_shape.

  Args:
    expected_shape: List of integers defining the expected shape, or tensor of
        same.
    actual_tensor: Tensor to test.
  Returns:
    New assert tensor.
  """
  with ops.op_scope([actual_tensor], 'assert_shape') as scope:
    actual_shape = array_ops.shape(actual_tensor, name='actual')
    is_shape = _is_shape(expected_shape, actual_tensor, actual_shape)
    return logging_ops.Assert(
        is_shape, [
            'Wrong shape for %s [expected] [actual].' % actual_tensor.name,
            expected_shape,
            actual_shape
        ], name=scope)


def with_same_shape(expected_tensor, tensor):
  """Assert tensors are the same shape, from the same graph.

  Args:
    expected_tensor: Tensor with expected shape.
    tensor: Tensor of actual values.
  Returns:
    Tuple of (actual_tensor, label_tensor), possibly with assert ops added.
  """
  with ops.op_scope([expected_tensor, tensor], '%s/' % tensor.op.name):
    tensor_shape = expected_tensor.get_shape()
    expected_shape = (
        tensor_shape.as_list() if tensor_shape.is_fully_defined()
        else array_ops.shape(expected_tensor, name='expected_shape'))
    return with_shape(expected_shape, tensor)


<<<<<<< HEAD
def is_tensor(x):
  """Check for tensor types.
  Check whether an object represents a tensor. Equivalent to
  `isinstance(x, [tf.Tensor, tf.SparseTensor, tf.Variable])`.

  Args:
    x: An python object to check.

  Returns:
    `True` if `x` represents a tensor, `False` if not.
  """
  tensor_types = (ops.Tensor, ops.SparseTensor, variables.Variable)
  return isinstance(x, tensor_types)
=======
def is_tensor(t):
  """Check if `t` is a tensor: `Tensor`, `SparseTensor`, or `Variable`."""
  return isinstance(t, (ops.Tensor, ops.SparseTensor, variables.Variable))
>>>>>>> 14b8ed02


def with_shape(expected_shape, tensor):
  """Asserts tensor has expected shape.

  If tensor shape and expected_shape, are fully defined, assert they match.
  Otherwise, add assert op that will validate the shape when tensor is
  evaluated, and set shape on tensor.

  Args:
    expected_shape: Expected shape to assert, as a 1D array of ints, or tensor
        of same.
    tensor: Tensor whose shape we're validating.
  Returns:
    tensor, perhaps with a dependent assert operation.
  Raises:
    ValueError: if tensor has an invalid shape.
  """
  if isinstance(tensor, ops.SparseTensor):
    raise ValueError('SparseTensor not supported.')

  # Shape type must be 1D int32.
  if is_tensor(expected_shape):
    if expected_shape.dtype.base_dtype != dtypes.int32:
      raise ValueError(
          'Invalid dtype %s for shape %s expected of tensor %s.' % (
              expected_shape.dtype, expected_shape, tensor.name))
  if isinstance(expected_shape, (list, tuple)):
    if not expected_shape:
      expected_shape = np.asarray([], dtype=np.int32)
    else:
      np_expected_shape = np.asarray(expected_shape)
      expected_shape = (
          np.asarray(expected_shape, dtype=np.int32)
          if np_expected_shape.dtype == np.int64 else np_expected_shape)
  if isinstance(expected_shape, np.ndarray):
    if expected_shape.ndim > 1:
      raise ValueError(
          'Invalid rank %s for shape %s expected of tensor %s.' % (
              expected_shape.ndim, expected_shape, tensor.name))
    if expected_shape.dtype != np.int32:
      raise ValueError(
          'Invalid dtype %s for shape %s expected of tensor %s.' % (
              expected_shape.dtype, expected_shape, tensor.name))

  actual_shape = tensor.get_shape()

  if not actual_shape.is_fully_defined() or is_tensor(expected_shape):
    with ops.op_scope([tensor], '%s/' % tensor.op.name):
      if not is_tensor(expected_shape) and (len(expected_shape) < 1):
        # TODO(irving): Remove scalar special case
        return array_ops.reshape(tensor, [])
      with ops.control_dependencies([_assert_shape_op(expected_shape, tensor)]):
        result = array_ops.identity(tensor)
      if not is_tensor(expected_shape):
        result.set_shape(expected_shape)
      return result

  if (not is_tensor(expected_shape) and
      not actual_shape.is_compatible_with(expected_shape)):
    if (len(expected_shape) < 1) and actual_shape.is_compatible_with([1]):
      # TODO(irving): Remove scalar special case.
      with ops.op_scope([tensor], '%s/' % tensor.op.name):
        return array_ops.reshape(tensor, [])
    raise ValueError('Invalid shape for tensor %s, expected %s, got %s.' % (
        tensor.name, expected_shape, actual_shape))

  return tensor


def convert_to_tensor_or_sparse_tensor(
    value, dtype=None, name=None, as_ref=False):
  """Converts value to a `SparseTensor` or `Tensor`.

  Args:
    value: A `SparseTensor`, `SparseTensorValue`, or an object whose type has a
      registered `Tensor` conversion function.
    dtype: Optional element type for the returned tensor. If missing, the
      type is inferred from the type of `value`.
    name: Optional name to use if a new `Tensor` is created.
    as_ref: True if we want the result as a ref tensor. Only used if a new
      `Tensor` is created.

  Returns:
    A `SparseTensor` or `Tensor` based on `value`.

  Raises:
    RuntimeError: If result type is incompatible with `dtype`.
  """
  if dtype is not None:
    dtype = dtypes.as_dtype(dtype)
  if isinstance(value, ops.SparseTensorValue):
    value = ops.SparseTensor.from_value(value)
  if isinstance(value, ops.SparseTensor):
    if dtype and not dtype.is_compatible_with(value.dtype):
      raise RuntimeError(
          'Sparse dtype: requested = %s, actual = %s' % (
              dtype.name, value.dtype.name))
    return value
  return ops.convert_to_tensor(value, dtype=dtype, name=name, as_ref=as_ref)
<|MERGE_RESOLUTION|>--- conflicted
+++ resolved
@@ -216,25 +216,19 @@
     return with_shape(expected_shape, tensor)
 
 
-<<<<<<< HEAD
 def is_tensor(x):
   """Check for tensor types.
-  Check whether an object represents a tensor. Equivalent to
+  Check whether an object is a tensor. Equivalent to
   `isinstance(x, [tf.Tensor, tf.SparseTensor, tf.Variable])`.
 
   Args:
     x: An python object to check.
 
   Returns:
-    `True` if `x` represents a tensor, `False` if not.
+    `True` if `x` is a tensor, `False` if not.
   """
   tensor_types = (ops.Tensor, ops.SparseTensor, variables.Variable)
   return isinstance(x, tensor_types)
-=======
-def is_tensor(t):
-  """Check if `t` is a tensor: `Tensor`, `SparseTensor`, or `Variable`."""
-  return isinstance(t, (ops.Tensor, ops.SparseTensor, variables.Variable))
->>>>>>> 14b8ed02
 
 
 def with_shape(expected_shape, tensor):
